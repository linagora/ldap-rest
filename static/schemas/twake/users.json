{
  "entity": {
    "name": "twakeUser",
    "mainAttribute": "uid",
    "objectClass": ["top", "twakeAccount", "twakeWhitePages"],
    "singularName": "user",
    "pluralName": "users",
    "base": "ou=users,__ldap_base__"
  },
  "strict": true,
  "attributes": {
    "objectClass": {
      "type": "array",
      "items": {
        "type": "string",
        "test": "^[a-zA-Z][a-zA-Z0-9-]*$"
      },
      "default": ["top", "twakeAccount", "twakeWhitePages"],
      "required": true,
      "fixed": true
    },
    "uid": {
      "type": "string",
      "test": "^[a-zA-Z0-9._-]{1,255}$",
      "required": true
    },
    "cn": {
      "type": "string",
      "required": true
    },
    "sn": {
      "type": "string",
      "required": true
    },
    "mail": {
      "type": "string",
      "test": "^[^@\\s]+@[^@\\s]+\\.[^@\\s]+$",
      "required": false
    },
    "givenName": {
      "type": "string",
      "required": false
    },
    "displayName": {
      "type": "string",
      "required": false
    },
    "telephoneNumber": {
      "type": "string",
      "required": false
    },
    "mobile": {
      "type": "string",
      "required": false
    },
    "userPassword": {
      "type": "string",
      "required": false
    },
    "twakeDepartmentLink": {
      "type": "string",
      "test": "^.*,__LDAP_BASE__",
      "required": true
    },
    "twakeDepartmentPath": {
      "type": "string",
      "test": "^[\\w\\s/,]+$",
      "required": true
    },
    "twakeAccountStatus": {
      "type": "pointer",
      "branch": ["ou=twakeAccountStatus,ou=nomenclature,__LDAP_BASE__"],
      "required": true
    },
    "twakeDeliveryMode": {
      "type": "pointer",
      "branch": ["ou=twakeDeliveryMode,ou=nomenclature,__LDAP_BASE__"],
      "required": true
    },
<<<<<<< HEAD
    "twakeDelegatedUsers": {
      "type": "array",
      "items": {
        "type": "pointer",
        "branch": ["ou=users,__LDAP_BASE__"]
      },
=======
    "mailQuotaSize": {
      "type": "integer",
>>>>>>> 6fae2fca
      "required": false
    }
  }
}<|MERGE_RESOLUTION|>--- conflicted
+++ resolved
@@ -77,17 +77,16 @@
       "branch": ["ou=twakeDeliveryMode,ou=nomenclature,__LDAP_BASE__"],
       "required": true
     },
-<<<<<<< HEAD
     "twakeDelegatedUsers": {
       "type": "array",
       "items": {
         "type": "pointer",
         "branch": ["ou=users,__LDAP_BASE__"]
       },
-=======
+      "required": false
+    },
     "mailQuotaSize": {
       "type": "integer",
->>>>>>> 6fae2fca
       "required": false
     }
   }
