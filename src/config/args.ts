--- conflicted
+++ resolved
@@ -112,11 +112,8 @@
   // Special attributes
   mail_attribute?: string;
   quota_attribute?: string;
-<<<<<<< HEAD
   delegation_attribute?: string;
-=======
   alias_attribute?: string;
->>>>>>> dfed65ae
 
   // James plugin
   james_webadmin_url?: string;
@@ -189,11 +186,8 @@
   // Special attributes
   ['--mail-attribute', 'DM_MAIL_ATTRIBUTE', 'mail'],
   ['--quota-attribute', 'DM_QUOTA_ATTRIBUTE', 'mailQuota'],
-<<<<<<< HEAD
   ['--delegation-attribute', 'DM_DELEGATION_ATTRIBUTE', 'twakeDelegatedUsers'],
-=======
   ['--alias-attribute', 'DM_ALIAS_ATTRIBUTE', 'mailAlternateAddress'],
->>>>>>> dfed65ae
 
   // Default classes to insert into LDAP
   [
