--- conflicted
+++ resolved
@@ -112,12 +112,9 @@
   // Special attributes
   mail_attribute?: string;
   quota_attribute?: string;
-<<<<<<< HEAD
   delegation_attribute?: string;
   alias_attribute?: string;
-=======
   forward_attribute?: string;
->>>>>>> e5f92352
 
   // James plugin
   james_webadmin_url?: string;
@@ -190,12 +187,9 @@
   // Special attributes
   ['--mail-attribute', 'DM_MAIL_ATTRIBUTE', 'mail'],
   ['--quota-attribute', 'DM_QUOTA_ATTRIBUTE', 'mailQuota'],
-<<<<<<< HEAD
   ['--delegation-attribute', 'DM_DELEGATION_ATTRIBUTE', 'twakeDelegatedUsers'],
   ['--alias-attribute', 'DM_ALIAS_ATTRIBUTE', 'mailAlternateAddress'],
-=======
   ['--forward-attribute', 'DM_FORWARD_ATTRIBUTE', 'mailForwardingAddress'],
->>>>>>> e5f92352
 
   // Default classes to insert into LDAP
   [
