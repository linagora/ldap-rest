--- conflicted
+++ resolved
@@ -23,11 +23,8 @@
 } = {
   mail_attribute: 'onLdapMailChange',
   quota_attribute: 'onLdapQuotaChange',
-<<<<<<< HEAD
   alias_attribute: 'onLdapAliasChange',
-=======
   forward_attribute: 'onLdapForwardChange',
->>>>>>> e5f92352
 };
 
 class OnLdapChange extends DmPlugin {
@@ -94,20 +91,11 @@
         this.config[configParam] &&
         changes[this.config[configParam] as string]
       ) {
-<<<<<<< HEAD
-        // Special handling for alias changes - needs mail parameter
-        if (hookName === 'onLdapAliasChange') {
-          void this.notifyAliasChange(
-            this.config[configParam] as string,
-            dn,
-            changes
-          );
-        } else {
-=======
         // Special handling for hooks that need mail parameter
         if (
           hookName === 'onLdapQuotaChange' ||
-          hookName === 'onLdapForwardChange'
+          hookName === 'onLdapForwardChange' ||
+          hookName === 'onLdapAliasChange'
         ) {
           void this.notifyAttributeChangeWithMail(
             this.config[configParam] as string,
@@ -117,7 +105,6 @@
           );
         } else if (hookName === 'onLdapMailChange') {
           // Only mail change uses the simple notification
->>>>>>> e5f92352
           this.notifyAttributeChange(
             this.config[configParam] as string,
             hookName,
@@ -149,25 +136,16 @@
     }
   }
 
-<<<<<<< HEAD
-  async notifyAliasChange(
-    attribute: string,
-=======
   async notifyAttributeChangeWithMail(
     attribute: string,
     hookName: keyof Hooks,
->>>>>>> e5f92352
     dn: string,
     changes: ChangesToNotify
   ): Promise<void> {
     const [oldValue, newValue] = changes[attribute] || [];
     if (oldValue === undefined && newValue === undefined) return;
 
-<<<<<<< HEAD
-    // Get current mail address (needed for James alias API)
-=======
     // Get current mail address (needed for hooks that require mail parameter)
->>>>>>> e5f92352
     const mailAttr = this.config.mail_attribute || 'mail';
     const mailChange = changes[mailAttr];
 
@@ -191,11 +169,7 @@
             : String(mailValue);
         } else {
           this.logger.warn(
-<<<<<<< HEAD
-            `Could not find mail for ${dn}, skipping alias notification`
-=======
             `Could not find mail for ${dn}, skipping ${hookName} notification`
->>>>>>> e5f92352
           );
           return;
         }
@@ -205,28 +179,6 @@
       }
     }
 
-<<<<<<< HEAD
-    // Normalize old and new aliases to arrays
-    const oldAliases = oldValue
-      ? Array.isArray(oldValue)
-        ? (oldValue as string[])
-        : [oldValue as string]
-      : [];
-    const newAliases = newValue
-      ? Array.isArray(newValue)
-        ? (newValue as string[])
-        : [newValue as string]
-      : [];
-
-    if (oldAliases.length > 0 || newAliases.length > 0) {
-      void launchHooks(
-        this.server.hooks.onLdapAliasChange,
-        dn,
-        mail,
-        oldAliases,
-        newAliases
-      );
-=======
     // Handle different hook types
     if (hookName === 'onLdapQuotaChange') {
       // Quota change - expects numbers
@@ -241,29 +193,28 @@
           newQuota
         );
       }
-    } else if (hookName === 'onLdapForwardChange') {
-      // Forward change - expects arrays of strings
-      const oldForwards = oldValue
+    } else if (hookName === 'onLdapForwardChange' || hookName === 'onLdapAliasChange') {
+      // Forward/Alias change - expects arrays of strings
+      const oldArray = oldValue
         ? Array.isArray(oldValue)
           ? (oldValue as string[])
           : [oldValue as string]
         : [];
-      const newForwards = newValue
+      const newArray = newValue
         ? Array.isArray(newValue)
           ? (newValue as string[])
           : [newValue as string]
         : [];
 
-      if (oldForwards.length > 0 || newForwards.length > 0) {
+      if (oldArray.length > 0 || newArray.length > 0) {
         void launchHooks(
           this.server.hooks[hookName],
           dn,
           mail,
-          oldForwards,
-          newForwards
-        );
-      }
->>>>>>> e5f92352
+          oldArray,
+          newArray
+        );
+      }
     }
   }
 }
