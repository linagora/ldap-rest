import nock from 'nock';

import { DM } from '../../../src/bin';
import James from '../../../src/plugins/twake/james';
import { expect } from 'chai';
import OnLdapChange from '../../../src/plugins/ldap/onChange';
import { skipIfMissingEnvVars, LDAP_ENV_VARS } from '../../helpers/env';
import LdapGroups from '../../../src/plugins/ldap/groups';

describe('James Plugin', () => {
  const testDN = `uid=testusermail,${process.env.DM_LDAP_BASE}`;
  let dm: DM;
  let james: James;
  let scope: nock.Scope;

  before(function () {
    skipIfMissingEnvVars(this, [...LDAP_ENV_VARS]);
    scope = nock(process.env.DM_JAMES_WEBADMIN_URL || 'http://localhost:8000')
      //.post(new RegExp('users/testmail@test.org/rename/t@t.org.*'))
      .persist()
      .post('/users/testmail@test.org/rename/t@t.org?action=rename')
      .reply(200, { success: true });
    nock.disableNetConnect();
  });

  after(function () {
    if (scope) {
      scope.persist(false);
    }
    nock.cleanAll();
    nock.enableNetConnect();
  });

  beforeEach(async () => {
    dm = new DM();
    await dm.ready;
    james = new James(dm);
    dm.registerPlugin('onLdapChange', new OnLdapChange(dm));
    dm.registerPlugin('james', james);
  });

  afterEach(async () => {
    // Clean up: delete the test entry if it exists
    try {
      await dm.ldap.delete(testDN);
    } catch (err) {
      // Ignore errors if the entry does not exist
    }
  });

  it("should try to rename mailbox via James's webadmin", async () => {
    const entry = {
      objectClass: ['top', 'inetOrgPerson'],
      cn: 'Test User',
      sn: 'User',
      uid: 'testusermail',
      mail: 'testmail@test.org',
    };
    let res = await dm.ldap.add(testDN, entry);
    expect(res).to.be.true;
    res = await dm.ldap.modify(testDN, {
      replace: { mail: 't@t.org' },
    });
    expect(res).to.be.true;
  });
<<<<<<< HEAD
});

describe('James Mailing Lists', () => {
  const userBase = `ou=users,${process.env.DM_LDAP_BASE}`;
  const groupBase =
    process.env.DM_LDAP_GROUP_BASE || `ou=groups,${process.env.DM_LDAP_BASE}`;
  const testGroupDN = `cn=testmailinglist,${groupBase}`;
  const testUser1DN = `uid=listmember1,${userBase}`;
  const testUser2DN = `uid=listmember2,${userBase}`;
  let dm: DM;
  let james: James;
  let ldapGroups: LdapGroups;
  let scope: nock.Scope;

  before(function () {
    skipIfMissingEnvVars(this, [...LDAP_ENV_VARS]);

    // Mock James API calls for mailing lists
    scope = nock(process.env.DM_JAMES_WEBADMIN_URL || 'http://localhost:8000')
      .persist()
      // Create group members
      .put('/address/groups/list@test.org/member1@test.org')
      .reply(204)
      .put('/address/groups/list@test.org/member2@test.org')
      .reply(204)
      // Add new member
      .put('/address/groups/list@test.org/newmember@test.org')
      .reply(204)
      // Delete member
      .delete('/address/groups/list@test.org/member1@test.org')
      .reply(204)
      // Delete entire group
      .delete('/address/groups/list@test.org')
      .reply(204);
    nock.disableNetConnect();
  });

  after(function () {
    if (scope) {
      scope.persist(false);
    }
    nock.cleanAll();
    nock.enableNetConnect();
  });

  beforeEach(async function () {
    // Increase timeout for setup
    this.timeout(5000);

    dm = new DM();
    await dm.ready;
    james = new James(dm);
    ldapGroups = new LdapGroups(dm);
    dm.registerPlugin('onLdapChange', new OnLdapChange(dm));
    dm.registerPlugin('ldapGroups', ldapGroups);
    dm.registerPlugin('james', james);

    // Ensure ou=users exists
    try {
      await dm.ldap.add(userBase, {
        objectClass: ['organizationalUnit', 'top'],
        ou: 'users',
      });
    } catch (err) {
      // Ignore if already exists
    }

    // Clean up any leftover test users from failed tests
    const newUserDN = `uid=newmember,${userBase}`;
    try {
      await dm.ldap.delete(newUserDN);
    } catch (err) {
      // Ignore if doesn't exist
    }

    // Delete existing test users before recreating them
    try {
      await dm.ldap.delete(testUser1DN);
    } catch (err) {
      // Ignore if doesn't exist
    }

    try {
      await dm.ldap.delete(testUser2DN);
    } catch (err) {
      // Ignore if doesn't exist
    }

    // Create test users
    await dm.ldap.add(testUser1DN, {
      objectClass: ['top', 'inetOrgPerson'],
      cn: 'List Member 1',
      sn: 'Member1',
      uid: 'listmember1',
      mail: 'member1@test.org',
    });

    await dm.ldap.add(testUser2DN, {
      objectClass: ['top', 'inetOrgPerson'],
      cn: 'List Member 2',
      sn: 'Member2',
      uid: 'listmember2',
      mail: 'member2@test.org',
    });
  });

  afterEach(async () => {
    // Clean up test data
    try {
      await dm.ldap.delete(testGroupDN);
    } catch (err) {
      // Ignore errors if the entry does not exist
    }

    try {
      await dm.ldap.delete(testUser1DN);
    } catch (err) {
      // Ignore
    }

    try {
      await dm.ldap.delete(testUser2DN);
    } catch (err) {
      // Ignore
    }
  });

  it('should create mailing list in James when group with mail is added', async () => {
    const res = await ldapGroups.addGroup(
      'testmailinglist',
      [testUser1DN, testUser2DN],
      {
        mail: 'list@test.org',
        twakeDepartmentLink: `ou=organization,${process.env.DM_LDAP_BASE}`,
        twakeDepartmentPath: 'Test',
      }
    );
    expect(res).to.be.true;
  });

  it('should add member to James group when member is added to LDAP group', async function () {
    // Increase timeout for this test as it may be affected by timing issues
    this.timeout(10000);

    // First create the group
    await ldapGroups.addGroup('testmailinglist', [testUser1DN], {
      mail: 'list@test.org',
      twakeDepartmentLink: `ou=organization,${process.env.DM_LDAP_BASE}`,
      twakeDepartmentPath: 'Test',
    });

    // Create a new user to add (use same base as other test users)
    const newUserDN = `uid=newmember,${userBase}`;
    try {
      await dm.ldap.add(newUserDN, {
        objectClass: ['top', 'inetOrgPerson'],
        cn: 'New Member',
        sn: 'Member',
        uid: 'newmember',
        mail: 'newmember@test.org',
      });

      // Add member to group
      const res = await ldapGroups.addMember(testGroupDN, newUserDN);
      expect(res).to.be.true;
    } finally {
      try {
        await dm.ldap.delete(newUserDN);
      } catch (err) {
        // Ignore
      }
    }
  });

  it('should remove member from James group when member is deleted from LDAP group', async () => {
    // First create the group with two members
    await ldapGroups.addGroup('testmailinglist', [testUser1DN, testUser2DN], {
      mail: 'list@test.org',
      twakeDepartmentLink: `ou=organization,${process.env.DM_LDAP_BASE}`,
      twakeDepartmentPath: 'Test',
    });

    // Remove one member
    const res = await ldapGroups.deleteMember(testGroupDN, testUser1DN);
    expect(res).to.be.true;
  });

  it('should delete mailing list from James when group is deleted', async () => {
    // First create the group
    await ldapGroups.addGroup('testmailinglist', [testUser1DN], {
      mail: 'list@test.org',
      twakeDepartmentLink: `ou=organization,${process.env.DM_LDAP_BASE}`,
      twakeDepartmentPath: 'Test',
    });

    // Delete the group
    const res = await ldapGroups.deleteGroup(testGroupDN);
    expect(res).to.be.true;
  });

  it('should skip groups without mail attribute', async () => {
    // Track if James API was called (it shouldn't be)
    let jamesApiCalled = false;
    const tempScope = nock(
      process.env.DM_JAMES_WEBADMIN_URL || 'http://localhost:8000'
    )
      .put(/\/address\/groups\/.*/)
      .reply(function () {
        jamesApiCalled = true;
        return [200, {}];
      });

    // Create group without mail attribute
    const res = await ldapGroups.addGroup('testgroupnomail', [testUser1DN], {
      twakeDepartmentLink: `ou=organization,${process.env.DM_LDAP_BASE}`,
      twakeDepartmentPath: 'Test',
    });
    expect(res).to.be.true;

    // Verify James API was NOT called
    expect(jamesApiCalled).to.be.false;

    // Clean up temp nock
    tempScope.persist(false);
    nock.cleanAll();

    // Clean up LDAP
    try {
      await dm.ldap.delete(`cn=testgroupnomail,${groupBase}`);
    } catch (err) {
      // Ignore
    }
=======

  describe('Delegation', () => {
    const userDN = `uid=testdelegate,${process.env.DM_LDAP_BASE}`;
    const assistantDN = `uid=assistant,${process.env.DM_LDAP_BASE}`;
    const assistant1DN = `uid=assistant1,${process.env.DM_LDAP_BASE}`;
    const assistant2DN = `uid=assistant2,${process.env.DM_LDAP_BASE}`;
  
    beforeEach(async () => {
      // Create assistant user
      try {
        await dm.ldap.add(assistantDN, {
          objectClass: ['top', 'twakeAccount', 'twakeWhitePages'],
          cn: 'Assistant',
          sn: 'Assistant',
          uid: 'assistant',
          mail: 'assistant@test.org',
        });
      } catch (err) {
        // Ignore if already exists
      }
    });

    afterEach(async () => {
      try {
        await dm.ldap.delete(userDN);
      } catch (err) {
        // Ignore
      }
      try {
        await dm.ldap.delete(assistantDN);
      } catch (err) {
        // Ignore
      }
      try {
        await dm.ldap.delete(assistant1DN);
      } catch (err) {
        // Ignore
      }
      try {
        await dm.ldap.delete(assistant2DN);
      } catch (err) {
        // Ignore
      }
    });

    it('should add delegation when twakeDelegatedUsers is added', async () => {
      let apiCalled = false;
      const addScope = nock(
        process.env.DM_JAMES_WEBADMIN_URL || 'http://localhost:8000'
      )
        .put('/users/delegate@test.org/authorizedUsers/assistant@test.org')
        .reply(200);

      addScope.on('request', () => {
        apiCalled = true;
      });

      const entry = {
        objectClass: ['top', 'twakeAccount', 'twakeWhitePages'],
        cn: 'Test Delegate',
        sn: 'Delegate',
        uid: 'testdelegate',
        mail: 'delegate@test.org',
      };
      await dm.ldap.add(userDN, entry);

      await dm.ldap.modify(userDN, {
        add: { twakeDelegatedUsers: assistantDN },
      });

      // Wait for hooks
      await new Promise(resolve => setTimeout(resolve, 200));

      expect(apiCalled).to.be.true;
    });

    it('should remove delegation when twakeDelegatedUsers is removed', async () => {
      let addApiCalled = false;
      let removeApiCalled = false;

      const addScope = nock(
        process.env.DM_JAMES_WEBADMIN_URL || 'http://localhost:8000'
      )
        .put('/users/delegate@test.org/authorizedUsers/assistant@test.org')
        .reply(200);

      const removeScope = nock(
        process.env.DM_JAMES_WEBADMIN_URL || 'http://localhost:8000'
      )
        .delete('/users/delegate@test.org/authorizedUsers/assistant@test.org')
        .reply(200);

      addScope.on('request', () => {
        addApiCalled = true;
      });

      removeScope.on('request', () => {
        removeApiCalled = true;
      });

      // First create user without delegation
      const entry = {
        objectClass: ['top', 'twakeAccount', 'twakeWhitePages'],
        cn: 'Test Delegate',
        sn: 'Delegate',
        uid: 'testdelegate',
        mail: 'delegate@test.org',
      };
      await dm.ldap.add(userDN, entry);

      // Add delegation
      await dm.ldap.modify(userDN, {
        add: { twakeDelegatedUsers: assistantDN },
      });

      // Wait for add hook
      await new Promise(resolve => setTimeout(resolve, 200));

      // Now remove delegation
      await dm.ldap.modify(userDN, {
        delete: { twakeDelegatedUsers: assistantDN },
      });

      // Wait for remove hook
      await new Promise(resolve => setTimeout(resolve, 200));

      expect(removeApiCalled).to.be.true;
    });

    it('should handle multiple delegated users', async () => {
      // Create additional assistants
      await dm.ldap.add(assistant1DN, {
        objectClass: ['top', 'twakeAccount', 'twakeWhitePages'],
        cn: 'Assistant 1',
        sn: 'Assistant',
        uid: 'assistant1',
        mail: 'assistant1@test.org',
      });
      await dm.ldap.add(assistant2DN, {
        objectClass: ['top', 'twakeAccount', 'twakeWhitePages'],
        cn: 'Assistant 2',
        sn: 'Assistant',
        uid: 'assistant2',
        mail: 'assistant2@test.org',
      });

      const multiAddScope1 = nock(
        process.env.DM_JAMES_WEBADMIN_URL || 'http://localhost:8000'
      )
        .put('/users/delegate@test.org/authorizedUsers/assistant1@test.org')
        .reply(200);

      const multiAddScope2 = nock(
        process.env.DM_JAMES_WEBADMIN_URL || 'http://localhost:8000'
      )
        .put('/users/delegate@test.org/authorizedUsers/assistant2@test.org')
        .reply(200);

      const entry = {
        objectClass: ['top', 'twakeAccount', 'twakeWhitePages'],
        cn: 'Test Delegate',
        sn: 'Delegate',
        uid: 'testdelegate',
        mail: 'delegate@test.org',
      };
      await dm.ldap.add(userDN, entry);

      await dm.ldap.modify(userDN, {
        add: {
          twakeDelegatedUsers: [assistant1DN, assistant2DN],
        },
      });

      // Wait for hooks
      await new Promise(resolve => setTimeout(resolve, 400));

      expect(multiAddScope1.isDone()).to.be.true;
      expect(multiAddScope2.isDone()).to.be.true;
    });
>>>>>>> cc2dd404
  });
});<|MERGE_RESOLUTION|>--- conflicted
+++ resolved
@@ -11,6 +11,7 @@
   const testDN = `uid=testusermail,${process.env.DM_LDAP_BASE}`;
   let dm: DM;
   let james: James;
+  let ldapGroups: LdapGroups;
   let scope: nock.Scope;
 
   before(function () {
@@ -33,10 +34,13 @@
 
   beforeEach(async () => {
     dm = new DM();
+    dm.config.delegation_attribute = 'twakeDelegatedUsers';
     await dm.ready;
     james = new James(dm);
-    dm.registerPlugin('onLdapChange', new OnLdapChange(dm));
-    dm.registerPlugin('james', james);
+    ldapGroups = new LdapGroups(dm);
+    await dm.registerPlugin('onLdapChange', new OnLdapChange(dm));
+    await dm.registerPlugin('ldapGroups', ldapGroups);
+    await dm.registerPlugin('james', james);
   });
 
   afterEach(async () => {
@@ -63,7 +67,186 @@
     });
     expect(res).to.be.true;
   });
-<<<<<<< HEAD
+
+  describe('Delegation', () => {
+    const userDN = `uid=testdelegate,${process.env.DM_LDAP_BASE}`;
+    const assistantDN = `uid=assistant,${process.env.DM_LDAP_BASE}`;
+    const assistant1DN = `uid=assistant1,${process.env.DM_LDAP_BASE}`;
+    const assistant2DN = `uid=assistant2,${process.env.DM_LDAP_BASE}`;
+  
+    beforeEach(async () => {
+      // Create assistant user
+      try {
+        await dm.ldap.add(assistantDN, {
+          objectClass: ['top', 'twakeAccount', 'twakeWhitePages'],
+          cn: 'Assistant',
+          sn: 'Assistant',
+          uid: 'assistant',
+          mail: 'assistant@test.org',
+        });
+      } catch (err) {
+        // Ignore if already exists
+      }
+    });
+
+    afterEach(async () => {
+      try {
+        await dm.ldap.delete(userDN);
+      } catch (err) {
+        // Ignore
+      }
+      try {
+        await dm.ldap.delete(assistantDN);
+      } catch (err) {
+        // Ignore
+      }
+      try {
+        await dm.ldap.delete(assistant1DN);
+      } catch (err) {
+        // Ignore
+      }
+      try {
+        await dm.ldap.delete(assistant2DN);
+      } catch (err) {
+        // Ignore
+      }
+    });
+
+    it('should add delegation when twakeDelegatedUsers is added', async () => {
+      let apiCalled = false;
+      const addScope = nock(
+        process.env.DM_JAMES_WEBADMIN_URL || 'http://localhost:8000'
+      )
+        .put('/users/delegate@test.org/authorizedUsers/assistant@test.org')
+        .reply(200);
+
+      addScope.on('request', () => {
+        apiCalled = true;
+      });
+
+      const entry = {
+        objectClass: ['top', 'twakeAccount', 'twakeWhitePages'],
+        cn: 'Test Delegate',
+        sn: 'Delegate',
+        uid: 'testdelegate',
+        mail: 'delegate@test.org',
+      };
+      await dm.ldap.add(userDN, entry);
+
+      await dm.ldap.modify(userDN, {
+        add: { twakeDelegatedUsers: assistantDN },
+      });
+
+      // Wait for hooks
+      await new Promise(resolve => setTimeout(resolve, 200));
+
+      expect(apiCalled).to.be.true;
+    });
+
+    it('should remove delegation when twakeDelegatedUsers is removed', async () => {
+      let addApiCalled = false;
+      let removeApiCalled = false;
+
+      const addScope = nock(
+        process.env.DM_JAMES_WEBADMIN_URL || 'http://localhost:8000'
+      )
+        .put('/users/delegate@test.org/authorizedUsers/assistant@test.org')
+        .reply(200);
+
+      const removeScope = nock(
+        process.env.DM_JAMES_WEBADMIN_URL || 'http://localhost:8000'
+      )
+        .delete('/users/delegate@test.org/authorizedUsers/assistant@test.org')
+        .reply(200);
+
+      addScope.on('request', () => {
+        addApiCalled = true;
+      });
+
+      removeScope.on('request', () => {
+        removeApiCalled = true;
+      });
+
+      // First create user without delegation
+      const entry = {
+        objectClass: ['top', 'twakeAccount', 'twakeWhitePages'],
+        cn: 'Test Delegate',
+        sn: 'Delegate',
+        uid: 'testdelegate',
+        mail: 'delegate@test.org',
+      };
+      await dm.ldap.add(userDN, entry);
+
+      // Add delegation
+      await dm.ldap.modify(userDN, {
+        add: { twakeDelegatedUsers: assistantDN },
+      });
+
+      // Wait for add hook
+      await new Promise(resolve => setTimeout(resolve, 200));
+
+      // Now remove delegation
+      await dm.ldap.modify(userDN, {
+        delete: { twakeDelegatedUsers: assistantDN },
+      });
+
+      // Wait for remove hook
+      await new Promise(resolve => setTimeout(resolve, 200));
+
+      expect(removeApiCalled).to.be.true;
+    });
+
+    it('should handle multiple delegated users', async () => {
+      // Create additional assistants
+      await dm.ldap.add(assistant1DN, {
+        objectClass: ['top', 'twakeAccount', 'twakeWhitePages'],
+        cn: 'Assistant 1',
+        sn: 'Assistant',
+        uid: 'assistant1',
+        mail: 'assistant1@test.org',
+      });
+      await dm.ldap.add(assistant2DN, {
+        objectClass: ['top', 'twakeAccount', 'twakeWhitePages'],
+        cn: 'Assistant 2',
+        sn: 'Assistant',
+        uid: 'assistant2',
+        mail: 'assistant2@test.org',
+      });
+
+      const multiAddScope1 = nock(
+        process.env.DM_JAMES_WEBADMIN_URL || 'http://localhost:8000'
+      )
+        .put('/users/delegate@test.org/authorizedUsers/assistant1@test.org')
+        .reply(200);
+
+      const multiAddScope2 = nock(
+        process.env.DM_JAMES_WEBADMIN_URL || 'http://localhost:8000'
+      )
+        .put('/users/delegate@test.org/authorizedUsers/assistant2@test.org')
+        .reply(200);
+
+      const entry = {
+        objectClass: ['top', 'twakeAccount', 'twakeWhitePages'],
+        cn: 'Test Delegate',
+        sn: 'Delegate',
+        uid: 'testdelegate',
+        mail: 'delegate@test.org',
+      };
+      await dm.ldap.add(userDN, entry);
+
+      await dm.ldap.modify(userDN, {
+        add: {
+          twakeDelegatedUsers: [assistant1DN, assistant2DN],
+        },
+      });
+
+      // Wait for hooks
+      await new Promise(resolve => setTimeout(resolve, 400));
+
+      expect(multiAddScope1.isDone()).to.be.true;
+      expect(multiAddScope2.isDone()).to.be.true;
+    });
+  });
 });
 
 describe('James Mailing Lists', () => {
@@ -296,186 +479,5 @@
     } catch (err) {
       // Ignore
     }
-=======
-
-  describe('Delegation', () => {
-    const userDN = `uid=testdelegate,${process.env.DM_LDAP_BASE}`;
-    const assistantDN = `uid=assistant,${process.env.DM_LDAP_BASE}`;
-    const assistant1DN = `uid=assistant1,${process.env.DM_LDAP_BASE}`;
-    const assistant2DN = `uid=assistant2,${process.env.DM_LDAP_BASE}`;
-  
-    beforeEach(async () => {
-      // Create assistant user
-      try {
-        await dm.ldap.add(assistantDN, {
-          objectClass: ['top', 'twakeAccount', 'twakeWhitePages'],
-          cn: 'Assistant',
-          sn: 'Assistant',
-          uid: 'assistant',
-          mail: 'assistant@test.org',
-        });
-      } catch (err) {
-        // Ignore if already exists
-      }
-    });
-
-    afterEach(async () => {
-      try {
-        await dm.ldap.delete(userDN);
-      } catch (err) {
-        // Ignore
-      }
-      try {
-        await dm.ldap.delete(assistantDN);
-      } catch (err) {
-        // Ignore
-      }
-      try {
-        await dm.ldap.delete(assistant1DN);
-      } catch (err) {
-        // Ignore
-      }
-      try {
-        await dm.ldap.delete(assistant2DN);
-      } catch (err) {
-        // Ignore
-      }
-    });
-
-    it('should add delegation when twakeDelegatedUsers is added', async () => {
-      let apiCalled = false;
-      const addScope = nock(
-        process.env.DM_JAMES_WEBADMIN_URL || 'http://localhost:8000'
-      )
-        .put('/users/delegate@test.org/authorizedUsers/assistant@test.org')
-        .reply(200);
-
-      addScope.on('request', () => {
-        apiCalled = true;
-      });
-
-      const entry = {
-        objectClass: ['top', 'twakeAccount', 'twakeWhitePages'],
-        cn: 'Test Delegate',
-        sn: 'Delegate',
-        uid: 'testdelegate',
-        mail: 'delegate@test.org',
-      };
-      await dm.ldap.add(userDN, entry);
-
-      await dm.ldap.modify(userDN, {
-        add: { twakeDelegatedUsers: assistantDN },
-      });
-
-      // Wait for hooks
-      await new Promise(resolve => setTimeout(resolve, 200));
-
-      expect(apiCalled).to.be.true;
-    });
-
-    it('should remove delegation when twakeDelegatedUsers is removed', async () => {
-      let addApiCalled = false;
-      let removeApiCalled = false;
-
-      const addScope = nock(
-        process.env.DM_JAMES_WEBADMIN_URL || 'http://localhost:8000'
-      )
-        .put('/users/delegate@test.org/authorizedUsers/assistant@test.org')
-        .reply(200);
-
-      const removeScope = nock(
-        process.env.DM_JAMES_WEBADMIN_URL || 'http://localhost:8000'
-      )
-        .delete('/users/delegate@test.org/authorizedUsers/assistant@test.org')
-        .reply(200);
-
-      addScope.on('request', () => {
-        addApiCalled = true;
-      });
-
-      removeScope.on('request', () => {
-        removeApiCalled = true;
-      });
-
-      // First create user without delegation
-      const entry = {
-        objectClass: ['top', 'twakeAccount', 'twakeWhitePages'],
-        cn: 'Test Delegate',
-        sn: 'Delegate',
-        uid: 'testdelegate',
-        mail: 'delegate@test.org',
-      };
-      await dm.ldap.add(userDN, entry);
-
-      // Add delegation
-      await dm.ldap.modify(userDN, {
-        add: { twakeDelegatedUsers: assistantDN },
-      });
-
-      // Wait for add hook
-      await new Promise(resolve => setTimeout(resolve, 200));
-
-      // Now remove delegation
-      await dm.ldap.modify(userDN, {
-        delete: { twakeDelegatedUsers: assistantDN },
-      });
-
-      // Wait for remove hook
-      await new Promise(resolve => setTimeout(resolve, 200));
-
-      expect(removeApiCalled).to.be.true;
-    });
-
-    it('should handle multiple delegated users', async () => {
-      // Create additional assistants
-      await dm.ldap.add(assistant1DN, {
-        objectClass: ['top', 'twakeAccount', 'twakeWhitePages'],
-        cn: 'Assistant 1',
-        sn: 'Assistant',
-        uid: 'assistant1',
-        mail: 'assistant1@test.org',
-      });
-      await dm.ldap.add(assistant2DN, {
-        objectClass: ['top', 'twakeAccount', 'twakeWhitePages'],
-        cn: 'Assistant 2',
-        sn: 'Assistant',
-        uid: 'assistant2',
-        mail: 'assistant2@test.org',
-      });
-
-      const multiAddScope1 = nock(
-        process.env.DM_JAMES_WEBADMIN_URL || 'http://localhost:8000'
-      )
-        .put('/users/delegate@test.org/authorizedUsers/assistant1@test.org')
-        .reply(200);
-
-      const multiAddScope2 = nock(
-        process.env.DM_JAMES_WEBADMIN_URL || 'http://localhost:8000'
-      )
-        .put('/users/delegate@test.org/authorizedUsers/assistant2@test.org')
-        .reply(200);
-
-      const entry = {
-        objectClass: ['top', 'twakeAccount', 'twakeWhitePages'],
-        cn: 'Test Delegate',
-        sn: 'Delegate',
-        uid: 'testdelegate',
-        mail: 'delegate@test.org',
-      };
-      await dm.ldap.add(userDN, entry);
-
-      await dm.ldap.modify(userDN, {
-        add: {
-          twakeDelegatedUsers: [assistant1DN, assistant2DN],
-        },
-      });
-
-      // Wait for hooks
-      await new Promise(resolve => setTimeout(resolve, 400));
-
-      expect(multiAddScope1.isDone()).to.be.true;
-      expect(multiAddScope2.isDone()).to.be.true;
-    });
->>>>>>> cc2dd404
   });
 });