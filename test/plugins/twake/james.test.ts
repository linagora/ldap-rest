import nock from 'nock';

import { DM } from '../../../src/bin';
import James from '../../../src/plugins/twake/james';
import { expect } from 'chai';
import OnLdapChange from '../../../src/plugins/ldap/onChange';
import { skipIfMissingEnvVars, LDAP_ENV_VARS } from '../../helpers/env';
import LdapGroups from '../../../src/plugins/ldap/groups';

describe('James Plugin', () => {
  const testDN = `uid=testusermail,${process.env.DM_LDAP_BASE}`;
  const testDNQuota = `uid=quotauser,${process.env.DM_LDAP_BASE}`;
  let dm: DM;
  let james: James;
  let ldapGroups: LdapGroups;
  let scope: nock.Scope;

  before(function () {
    skipIfMissingEnvVars(this, [...LDAP_ENV_VARS]);
    scope = nock(process.env.DM_JAMES_WEBADMIN_URL || 'http://localhost:8000')
      //.post(new RegExp('users/testmail@test.org/rename/t@t.org.*'))
      .persist()
      .post('/users/testmail@test.org/rename/t@t.org?action=rename')
      .reply(200, { success: true })
      .put('/quota/users/testmail@test.org/size', '50000000')
      .reply(204)
      .put('/quota/users/testmail@test.org/size', '100000000')
      .reply(204)
      .put('/quota/users/quotauser@test.org/size', '75000000')
      .reply(204);
    nock.disableNetConnect();
  });

  after(function () {
    if (scope) {
      scope.persist(false);
    }
    nock.cleanAll();
    nock.enableNetConnect();
  });

  beforeEach(async () => {
    dm = new DM();
    dm.config.delegation_attribute = 'twakeDelegatedUsers';
    await dm.ready;
    james = new James(dm);
    ldapGroups = new LdapGroups(dm);
    await dm.registerPlugin('onLdapChange', new OnLdapChange(dm));
    await dm.registerPlugin('ldapGroups', ldapGroups);
    await dm.registerPlugin('james', james);
  });

  afterEach(async () => {
    // Clean up: delete the test entries if they exist
    try {
      await dm.ldap.delete(testDN);
    } catch (err) {
      // Ignore errors if the entry does not exist
    }
    try {
      await dm.ldap.delete(testDNQuota);
    } catch (err) {
      // Ignore errors if the entry does not exist
    }
  });

  it("should try to rename mailbox via James's webadmin", async () => {
    const entry = {
      objectClass: ['top', 'inetOrgPerson'],
      cn: 'Test User',
      sn: 'User',
      uid: 'testusermail',
      mail: 'testmail@test.org',
    };
    let res = await dm.ldap.add(testDN, entry);
    expect(res).to.be.true;
    res = await dm.ldap.modify(testDN, {
      replace: { mail: 't@t.org' },
    });
    expect(res).to.be.true;
  });

<<<<<<< HEAD
  describe('Delegation', () => {
    const userDN = `uid=testdelegate,${process.env.DM_LDAP_BASE}`;
    const assistantDN = `uid=assistant,${process.env.DM_LDAP_BASE}`;
    const assistant1DN = `uid=assistant1,${process.env.DM_LDAP_BASE}`;
    const assistant2DN = `uid=assistant2,${process.env.DM_LDAP_BASE}`;
  
    beforeEach(async () => {
      // Create assistant user
      try {
        await dm.ldap.add(assistantDN, {
          objectClass: ['top', 'twakeAccount', 'twakeWhitePages'],
          cn: 'Assistant',
          sn: 'Assistant',
          uid: 'assistant',
          mail: 'assistant@test.org',
        });
      } catch (err) {
        // Ignore if already exists
      }
    });

    afterEach(async () => {
      try {
        await dm.ldap.delete(userDN);
      } catch (err) {
        // Ignore
      }
      try {
        await dm.ldap.delete(assistantDN);
      } catch (err) {
        // Ignore
      }
      try {
        await dm.ldap.delete(assistant1DN);
      } catch (err) {
        // Ignore
      }
      try {
        await dm.ldap.delete(assistant2DN);
      } catch (err) {
        // Ignore
      }
    });

    it('should add delegation when twakeDelegatedUsers is added', async () => {
      let apiCalled = false;
      const addScope = nock(
        process.env.DM_JAMES_WEBADMIN_URL || 'http://localhost:8000'
      )
        .put('/users/delegate@test.org/authorizedUsers/assistant@test.org')
        .reply(200);

      addScope.on('request', () => {
        apiCalled = true;
      });

      const entry = {
        objectClass: ['top', 'twakeAccount', 'twakeWhitePages'],
        cn: 'Test Delegate',
        sn: 'Delegate',
        uid: 'testdelegate',
        mail: 'delegate@test.org',
      };
      await dm.ldap.add(userDN, entry);

      await dm.ldap.modify(userDN, {
        add: { twakeDelegatedUsers: assistantDN },
      });

      // Wait for hooks
      await new Promise(resolve => setTimeout(resolve, 200));

      expect(apiCalled).to.be.true;
    });

    it('should remove delegation when twakeDelegatedUsers is removed', async () => {
      let addApiCalled = false;
      let removeApiCalled = false;

      const addScope = nock(
        process.env.DM_JAMES_WEBADMIN_URL || 'http://localhost:8000'
      )
        .put('/users/delegate@test.org/authorizedUsers/assistant@test.org')
        .reply(200);

      const removeScope = nock(
        process.env.DM_JAMES_WEBADMIN_URL || 'http://localhost:8000'
      )
        .delete('/users/delegate@test.org/authorizedUsers/assistant@test.org')
        .reply(200);

      addScope.on('request', () => {
        addApiCalled = true;
      });

      removeScope.on('request', () => {
        removeApiCalled = true;
      });

      // First create user without delegation
      const entry = {
        objectClass: ['top', 'twakeAccount', 'twakeWhitePages'],
        cn: 'Test Delegate',
        sn: 'Delegate',
        uid: 'testdelegate',
        mail: 'delegate@test.org',
      };
      await dm.ldap.add(userDN, entry);

      // Add delegation
      await dm.ldap.modify(userDN, {
        add: { twakeDelegatedUsers: assistantDN },
      });

      // Wait for add hook
      await new Promise(resolve => setTimeout(resolve, 200));

      // Now remove delegation
      await dm.ldap.modify(userDN, {
        delete: { twakeDelegatedUsers: assistantDN },
      });

      // Wait for remove hook
      await new Promise(resolve => setTimeout(resolve, 200));

      expect(removeApiCalled).to.be.true;
    });

    it('should handle multiple delegated users', async () => {
      // Create additional assistants
      await dm.ldap.add(assistant1DN, {
        objectClass: ['top', 'twakeAccount', 'twakeWhitePages'],
        cn: 'Assistant 1',
        sn: 'Assistant',
        uid: 'assistant1',
        mail: 'assistant1@test.org',
      });
      await dm.ldap.add(assistant2DN, {
        objectClass: ['top', 'twakeAccount', 'twakeWhitePages'],
        cn: 'Assistant 2',
        sn: 'Assistant',
        uid: 'assistant2',
        mail: 'assistant2@test.org',
      });

      const multiAddScope1 = nock(
        process.env.DM_JAMES_WEBADMIN_URL || 'http://localhost:8000'
      )
        .put('/users/delegate@test.org/authorizedUsers/assistant1@test.org')
        .reply(200);

      const multiAddScope2 = nock(
        process.env.DM_JAMES_WEBADMIN_URL || 'http://localhost:8000'
      )
        .put('/users/delegate@test.org/authorizedUsers/assistant2@test.org')
        .reply(200);

      const entry = {
        objectClass: ['top', 'twakeAccount', 'twakeWhitePages'],
        cn: 'Test Delegate',
        sn: 'Delegate',
        uid: 'testdelegate',
        mail: 'delegate@test.org',
      };
      await dm.ldap.add(userDN, entry);

      await dm.ldap.modify(userDN, {
        add: {
          twakeDelegatedUsers: [assistant1DN, assistant2DN],
        },
      });

      // Wait for hooks
      await new Promise(resolve => setTimeout(resolve, 400));

      expect(multiAddScope1.isDone()).to.be.true;
      expect(multiAddScope2.isDone()).to.be.true;
    });
  });
});

describe('James Mailing Lists', () => {
  const userBase = `ou=users,${process.env.DM_LDAP_BASE}`;
  const groupBase =
    process.env.DM_LDAP_GROUP_BASE || `ou=groups,${process.env.DM_LDAP_BASE}`;
  const testGroupDN = `cn=testmailinglist,${groupBase}`;
  const testUser1DN = `uid=listmember1,${userBase}`;
  const testUser2DN = `uid=listmember2,${userBase}`;
  let dm: DM;
  let james: James;
  let ldapGroups: LdapGroups;
  let scope: nock.Scope;

  before(function () {
    skipIfMissingEnvVars(this, [...LDAP_ENV_VARS]);

    // Mock James API calls for mailing lists
    scope = nock(process.env.DM_JAMES_WEBADMIN_URL || 'http://localhost:8000')
      .persist()
      // Create group members
      .put('/address/groups/list@test.org/member1@test.org')
      .reply(204)
      .put('/address/groups/list@test.org/member2@test.org')
      .reply(204)
      // Add new member
      .put('/address/groups/list@test.org/newmember@test.org')
      .reply(204)
      // Delete member
      .delete('/address/groups/list@test.org/member1@test.org')
      .reply(204)
      // Delete entire group
      .delete('/address/groups/list@test.org')
      .reply(204);
    nock.disableNetConnect();
  });

  after(function () {
    if (scope) {
      scope.persist(false);
    }
    nock.cleanAll();
    nock.enableNetConnect();
  });

  beforeEach(async function () {
    // Increase timeout for setup
    this.timeout(5000);

    dm = new DM();
    await dm.ready;
    james = new James(dm);
    ldapGroups = new LdapGroups(dm);
    dm.registerPlugin('onLdapChange', new OnLdapChange(dm));
    dm.registerPlugin('ldapGroups', ldapGroups);
    dm.registerPlugin('james', james);

    // Ensure ou=users exists
    try {
      await dm.ldap.add(userBase, {
        objectClass: ['organizationalUnit', 'top'],
        ou: 'users',
      });
    } catch (err) {
      // Ignore if already exists
    }

    // Clean up any leftover test users from failed tests
    const newUserDN = `uid=newmember,${userBase}`;
    try {
      await dm.ldap.delete(newUserDN);
    } catch (err) {
      // Ignore if doesn't exist
    }

    // Delete existing test users before recreating them
    try {
      await dm.ldap.delete(testUser1DN);
    } catch (err) {
      // Ignore if doesn't exist
    }

    try {
      await dm.ldap.delete(testUser2DN);
    } catch (err) {
      // Ignore if doesn't exist
    }

    // Create test users
    await dm.ldap.add(testUser1DN, {
      objectClass: ['top', 'inetOrgPerson'],
      cn: 'List Member 1',
      sn: 'Member1',
      uid: 'listmember1',
      mail: 'member1@test.org',
    });

    await dm.ldap.add(testUser2DN, {
      objectClass: ['top', 'inetOrgPerson'],
      cn: 'List Member 2',
      sn: 'Member2',
      uid: 'listmember2',
      mail: 'member2@test.org',
    });
  });

  afterEach(async () => {
    // Clean up test data
    try {
      await dm.ldap.delete(testGroupDN);
    } catch (err) {
      // Ignore errors if the entry does not exist
    }

    try {
      await dm.ldap.delete(testUser1DN);
    } catch (err) {
      // Ignore
    }

    try {
      await dm.ldap.delete(testUser2DN);
    } catch (err) {
      // Ignore
    }
  });

  it('should create mailing list in James when group with mail is added', async () => {
    const res = await ldapGroups.addGroup(
      'testmailinglist',
      [testUser1DN, testUser2DN],
      {
        mail: 'list@test.org',
        twakeDepartmentLink: `ou=organization,${process.env.DM_LDAP_BASE}`,
        twakeDepartmentPath: 'Test',
      }
    );
    expect(res).to.be.true;
  });

  it('should add member to James group when member is added to LDAP group', async function () {
    // Increase timeout for this test as it may be affected by timing issues
    this.timeout(10000);

    // First create the group
    await ldapGroups.addGroup('testmailinglist', [testUser1DN], {
      mail: 'list@test.org',
      twakeDepartmentLink: `ou=organization,${process.env.DM_LDAP_BASE}`,
      twakeDepartmentPath: 'Test',
    });

    // Create a new user to add (use same base as other test users)
    const newUserDN = `uid=newmember,${userBase}`;
    try {
      await dm.ldap.add(newUserDN, {
        objectClass: ['top', 'inetOrgPerson'],
        cn: 'New Member',
        sn: 'Member',
        uid: 'newmember',
        mail: 'newmember@test.org',
      });

      // Add member to group
      const res = await ldapGroups.addMember(testGroupDN, newUserDN);
      expect(res).to.be.true;
    } finally {
      try {
        await dm.ldap.delete(newUserDN);
      } catch (err) {
        // Ignore
      }
    }
  });

  it('should remove member from James group when member is deleted from LDAP group', async () => {
    // First create the group with two members
    await ldapGroups.addGroup('testmailinglist', [testUser1DN, testUser2DN], {
      mail: 'list@test.org',
      twakeDepartmentLink: `ou=organization,${process.env.DM_LDAP_BASE}`,
      twakeDepartmentPath: 'Test',
    });

    // Remove one member
    const res = await ldapGroups.deleteMember(testGroupDN, testUser1DN);
    expect(res).to.be.true;
  });

  it('should delete mailing list from James when group is deleted', async () => {
    // First create the group
    await ldapGroups.addGroup('testmailinglist', [testUser1DN], {
      mail: 'list@test.org',
      twakeDepartmentLink: `ou=organization,${process.env.DM_LDAP_BASE}`,
      twakeDepartmentPath: 'Test',
    });

    // Delete the group
    const res = await ldapGroups.deleteGroup(testGroupDN);
    expect(res).to.be.true;
  });

  it('should skip groups without mail attribute', async () => {
    // Track if James API was called (it shouldn't be)
    let jamesApiCalled = false;
    const tempScope = nock(
      process.env.DM_JAMES_WEBADMIN_URL || 'http://localhost:8000'
    )
      .put(/\/address\/groups\/.*/)
      .reply(function () {
        jamesApiCalled = true;
        return [200, {}];
      });

    // Create group without mail attribute
    const res = await ldapGroups.addGroup('testgroupnomail', [testUser1DN], {
      twakeDepartmentLink: `ou=organization,${process.env.DM_LDAP_BASE}`,
      twakeDepartmentPath: 'Test',
    });
    expect(res).to.be.true;

    // Verify James API was NOT called
    expect(jamesApiCalled).to.be.false;

    // Clean up temp nock
    tempScope.persist(false);
    nock.cleanAll();

    // Clean up LDAP
    try {
      await dm.ldap.delete(`cn=testgroupnomail,${groupBase}`);
    } catch (err) {
      // Ignore
    }
=======
  describe('Quota management', () => {
    it('should initialize quota when user is created', async () => {
      const entry = {
        objectClass: ['top', 'twakeAccount'],
        uid: 'quotauser',
        mail: 'quotauser@test.org',
        mailQuotaSize: '75000000',
      };
      const res = await dm.ldap.add(testDNQuota, entry);
      expect(res).to.be.true;

      // Wait for ldapadddone hook to execute
      await new Promise(resolve => setTimeout(resolve, 1200));
    });

    it('should update quota when modified in LDAP', async () => {
      const entry = {
        objectClass: ['top', 'twakeAccount'],
        uid: 'testusermail',
        mail: 'testmail@test.org',
        mailQuotaSize: '50000000',
      };
      let res = await dm.ldap.add(testDN, entry);
      expect(res).to.be.true;

      // Modify quota
      res = await dm.ldap.modify(testDN, {
        replace: { mailQuotaSize: '100000000' },
      });
      expect(res).to.be.true;
    });
>>>>>>> 6fae2fca
  });
});<|MERGE_RESOLUTION|>--- conflicted
+++ resolved
@@ -80,7 +80,39 @@
     expect(res).to.be.true;
   });
 
-<<<<<<< HEAD
+  describe('Quota management', () => {
+    it('should initialize quota when user is created', async () => {
+      const entry = {
+        objectClass: ['top', 'twakeAccount'],
+        uid: 'quotauser',
+        mail: 'quotauser@test.org',
+        mailQuotaSize: '75000000',
+      };
+      const res = await dm.ldap.add(testDNQuota, entry);
+      expect(res).to.be.true;
+
+      // Wait for ldapadddone hook to execute
+      await new Promise(resolve => setTimeout(resolve, 1200));
+    });
+
+    it('should update quota when modified in LDAP', async () => {
+      const entry = {
+        objectClass: ['top', 'twakeAccount'],
+        uid: 'testusermail',
+        mail: 'testmail@test.org',
+        mailQuotaSize: '50000000',
+      };
+      let res = await dm.ldap.add(testDN, entry);
+      expect(res).to.be.true;
+
+      // Modify quota
+      res = await dm.ldap.modify(testDN, {
+        replace: { mailQuotaSize: '100000000' },
+      });
+      expect(res).to.be.true;
+    });
+  });
+
   describe('Delegation', () => {
     const userDN = `uid=testdelegate,${process.env.DM_LDAP_BASE}`;
     const assistantDN = `uid=assistant,${process.env.DM_LDAP_BASE}`;
@@ -492,38 +524,5 @@
     } catch (err) {
       // Ignore
     }
-=======
-  describe('Quota management', () => {
-    it('should initialize quota when user is created', async () => {
-      const entry = {
-        objectClass: ['top', 'twakeAccount'],
-        uid: 'quotauser',
-        mail: 'quotauser@test.org',
-        mailQuotaSize: '75000000',
-      };
-      const res = await dm.ldap.add(testDNQuota, entry);
-      expect(res).to.be.true;
-
-      // Wait for ldapadddone hook to execute
-      await new Promise(resolve => setTimeout(resolve, 1200));
-    });
-
-    it('should update quota when modified in LDAP', async () => {
-      const entry = {
-        objectClass: ['top', 'twakeAccount'],
-        uid: 'testusermail',
-        mail: 'testmail@test.org',
-        mailQuotaSize: '50000000',
-      };
-      let res = await dm.ldap.add(testDN, entry);
-      expect(res).to.be.true;
-
-      // Modify quota
-      res = await dm.ldap.modify(testDN, {
-        replace: { mailQuotaSize: '100000000' },
-      });
-      expect(res).to.be.true;
-    });
->>>>>>> 6fae2fca
   });
 });